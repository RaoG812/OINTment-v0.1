// @ts-nocheck
'use client'
import React, { useEffect, useMemo, useState, useRef } from 'react'
import { Canvas, useThree, useFrame } from '@react-three/fiber'
import {
  Line,
  Html,
  OrbitControls,
  PerspectiveCamera,
  OrthographicCamera
} from '@react-three/drei'
import { EffectComposer, Bloom } from '@react-three/postprocessing'
import * as THREE from 'three'
import HexBackground from '../../components/HexBackground'

interface Commit {
  sha: string
  message: string
  date: string
  stats?: { total: number }
  parents: { sha: string }[]
  domain?: string
  type?: string
  branch?: string
  status?: string
  offset?: { x: number; y: number; z: number }
}

interface DisplayPos {
  commit: Commit
  x: number
  y: number
  z: number
  size: number
  status: string
  current: boolean
}

export default function MapPage() {
  const [repo, setRepo] = useState('')
  const [branch, setBranch] = useState('all')
  const [branches, setBranches] = useState<string[]>([])
  const [branchOffsets, setBranchOffsets] = useState<Record<string, { x: number; y: number; z: number }>>({})
  const [branchDomains, setBranchDomains] = useState<Record<string, string>>({})
  const [data, setData] = useState<Record<string, Commit[]>>({})
  const [view, setView] = useState<'3d' | 'top' | 'front'>('3d')
  const [showLayers, setShowLayers] = useState(false)
  const [hoveredBranch, setHoveredBranch] = useState<string | null>(null)
  const [selectedCommit, setSelectedCommit] = useState<Commit | null>(null)
  const [selectedFiles, setSelectedFiles] = useState<{ filename: string; status: string; additions: number; deletions: number; patch?: string }[]>([])
  const [loading, setLoading] = useState(false)
  const [showLabels, setShowLabels] = useState(true)
  const [time, setTime] = useState(100)
  const [treeReady, setTreeReady] = useState(false)
  const closeModal = () => {
    setSelectedCommit(null)
    setSelectedFiles([])
  }

  const typeLayerLabels = [
    { text: 'Data', style: { top: '2%', left: '2%' } },
    { text: 'Feature', style: { top: '2%', left: '34%' } },
    { text: 'Fix', style: { top: '2%', right: '2%' } },
    { text: 'Infra', style: { top: '34%', right: '2%' } },
    { text: 'Refactor', style: { bottom: '2%', right: '2%' } },
    { text: 'Test', style: { bottom: '2%', left: '34%' } },
    { text: 'Docs', style: { bottom: '2%', left: '2%' } },
    { text: 'Security', style: { top: '34%', left: '2%' } }
  ]

  const domainLayerLabels = [
    { text: 'Frontend', style: { top: '2%', left: '2%' } },
    { text: 'Backend', style: { top: '27%', left: '2%' } },
    { text: 'DB', style: { top: '52%', left: '2%' } },
    { text: 'Other', style: { bottom: '2%', left: '2%' } }
  ]

  // Load stored repo/branch on mount
  useEffect(() => {
    const storedRepo = localStorage.getItem('repo')
    const storedBranch = localStorage.getItem('branch')
    const storedTracking = localStorage.getItem('trackingData')
    if (storedRepo) setRepo(storedRepo)
    if (storedBranch) setBranch(storedBranch)
    if (storedTracking) {
      try {
        const parsed = JSON.parse(storedTracking)
        if (parsed.branches) setBranches(parsed.branches)
        if (parsed.offsets) setBranchOffsets(parsed.offsets)
        if (parsed.domains) setBranchDomains(parsed.domains)
        if (parsed.data) setData(parsed.data)
      } catch {}
    }
  }, [])

  // Persist repo and branch selections
  useEffect(() => {
    if (repo) localStorage.setItem('repo', repo)
  }, [repo])
  useEffect(() => {
    if (branch) localStorage.setItem('branch', branch)
  }, [branch])
  useEffect(() => {
    if (branch !== 'all') setHoveredBranch(null)
  }, [branch])

  // Fetch branches only when repo looks valid
  useEffect(() => {
    const handle = setTimeout(() => {
      if (/^[\w.-]+\/[\w.-]+$/.test(repo)) {
        fetch(`/api/github/branches?repo=${repo}`)
          .then(r => (r.ok ? r.json() : []))
          .then(data => {
            if (Array.isArray(data)) {
              setBranches(data.map((d: any) => d.name))
              const offMap: Record<string, { x: number; y: number; z: number }> = {}
              const domMap: Record<string, string> = {}
              data.forEach((d: any) => {
                offMap[d.name] = d.offset || { x: 0, y: 0, z: 0 }
                if (d.domain) domMap[d.name] = d.domain
              })
              setBranchOffsets(offMap)
              setBranchDomains(domMap)
            } else {
              setBranches([])
              setBranchOffsets({})
              setBranchDomains({})
            }
          })
          .catch(() => {
            setBranches([])
            setBranchOffsets({})
            setBranchDomains({})
          })
      } else {
        setBranches([])
        setBranchOffsets({})
        setBranchDomains({})
      }
    }, 300)
    return () => clearTimeout(handle)
  }, [repo])

  // Analyze commits for all branches when repo or branch list changes
  useEffect(() => {
    if (!repo || branches.length === 0) return
    setLoading(true)
    const run = async () => {
      const entries = await Promise.all(
        branches.map(async b => {
          const r = await fetch(`/api/github/commits?repo=${repo}&branch=${b}`)
          const d = await r.json()
          return [b, Array.isArray(d) ? d : []] as [string, Commit[]]
        })
      )
      const obj = Object.fromEntries(entries)
      setData(obj)
      localStorage.setItem(
        'trackingData',
        JSON.stringify({
          branches,
          offsets: branchOffsets,
          domains: branchDomains,
          data: obj
        })
      )
      setLoading(false)
    }
    run()
  }, [repo, branches, branchOffsets, branchDomains])

  useEffect(() => {
    setTreeReady(false)
  }, [repo, branches])

  const load = () => {
    setTreeReady(true)
  }

  const allCommits = useMemo(() => {
    const list: Commit[] = []
    Object.entries(data).forEach(([br, arr]) => {
      arr.forEach(c => list.push({ ...c, branch: br }))
    })
    return list
  }, [data])

  const sorted = useMemo(
    () => [...allCommits].sort((a, b) => new Date(a.date).getTime() - new Date(b.date).getTime()),
    [allCommits]
  )

  const branchDomainMap = useMemo(() => new Map(Object.entries(branchDomains)), [branchDomains])

  const layerY = (d: string) =>
    d === 'frontend' ? 1.5 : d === 'backend' ? 0.5 : d === 'db' ? -0.5 : -1.5

  const branchPositions = useMemo(() => {
    const map = new Map<string, { y: number; z: number }>()
    map.set('main', { y: 0, z: 0 })
    const counters: Record<string, number> = {}
    Object.entries(data).forEach(([b]) => {
      if (b === 'main') return
      const dom = branchDomainMap.get(b) || 'other'
      const count = counters[dom] || 0
      const sign = count % 2 === 0 ? 1 : -1
      const depth = (Math.floor(count / 2) + 1) * 2 * sign
      counters[dom] = count + 1
      const jit = branchOffsets[b] || { x: 0, y: 0, z: 0 }
      map.set(b, { y: layerY(dom) + jit.y * 0.3, z: depth + jit.z * 0.3 })
    })
    return map
  }, [data, branchDomainMap, branchOffsets])
  const typeOffsets: Record<string, { y: number; z: number }> = {
    feature: { y: 1, z: 0 },
    fix: { y: 1, z: 1 },
    infra: { y: 0, z: 1 },
    refactor: { y: -1, z: 1 },
    test: { y: -1, z: 0 },
    docs: { y: -1, z: -1 },
    security: { y: 0, z: -1 },
    data: { y: 1, z: -1 }
  }

  // fallback directions when commit type can't be identified
  const otherDirs = [
    { y: 1, z: 0 },
    { y: 1, z: 1 },
    { y: 0, z: 1 },
    { y: -1, z: 1 },
    { y: -1, z: 0 },
    { y: -1, z: -1 },
    { y: 0, z: -1 },
    { y: 1, z: -1 }
  ]
  const latestSha = sorted.at(-1)?.sha
  const GRID_X = 3
  const positions = sorted.map((c, i) => {
    const base = branchPositions.get(c.branch || '') || { y: 0, z: 0 }
    const type =
      c.type && typeOffsets[c.type]
        ? typeOffsets[c.type]
        : otherDirs[parseInt(c.sha.slice(-1), 16) % otherDirs.length]
    return {
      commit: c,
      x: i * GRID_X,
      yBase: base.y,
      zBase: base.z,
      typeY: type.y,
      typeZ: type.z,
      size:
        Math.min(0.35, Math.max(0.2, (c.stats?.total || 1) / 200)) *
        (c.branch === 'main' ? 0.5 : 1),
      status: c.status || 'unknown',
      current: c.sha === latestSha
    }
  })

  const branchRanges = useMemo(() => {
    const map = new Map<string, { start: number; end: number }>()
    Object.entries(data).forEach(([b, arr]) => {
      const xs = arr
        .map(c => sorted.findIndex(s => s.sha === c.sha))
        .filter(i => i >= 0)
      if (xs.length) map.set(b, { start: Math.min(...xs) * GRID_X, end: Math.max(...xs) * GRID_X })
    })
    return map
  }, [data, sorted])

  const laneBounds = useMemo(() => {
    const map = new Map<string, THREE.Box3>()
    branchRanges.forEach((range, b) => {
      const pos = branchPositions.get(b)
      if (pos) {
        const min = new THREE.Vector3(range.start, pos.y - 0.5, pos.z - 0.5)
        const max = new THREE.Vector3(range.end, pos.y + 0.5, pos.z + 0.5)
        map.set(b, new THREE.Box3(min, max))
      }
    })
    return map
  }, [branchRanges, branchPositions])

  const posBySha = useMemo(() => {
    const m = new Map<string, { x: number; y: number; z: number }>()
    positions.forEach(p => m.set(p.commit.sha, { x: p.x, y: p.yBase, z: p.zBase }))
    return m
  }, [positions])

  const totalLength = useMemo(() => {
    if (branch === 'all') return positions.length * GRID_X
    const range = branchRanges.get(branch)
    return range ? range.end : positions.length * GRID_X
  }, [branch, positions, branchRanges])

  const sliceX = useMemo(() => {
    return view === 'front' && branch !== 'all' ? (time / 100) * totalLength : totalLength
  }, [time, totalLength, branch, view])

  const timeFrame = useMemo(() => {
    if (branch === 'all' || view !== 'front') return null
    const branchCommits = sorted.filter(c => c.branch === branch)
    if (branchCommits.length === 0) return null
    const idx = Math.min(
      branchCommits.length - 1,
      Math.floor((time / 100) * branchCommits.length)
    )
    return { start: branchCommits[0].date, end: branchCommits[idx].date }
  }, [branch, view, sorted, time])

  const displayPositions: DisplayPos[] = useMemo(() => {
    return positions
      .filter(p => branch === 'all' || p.commit.branch === branch)
      .filter(p => (view === 'front' && branch !== 'all' ? p.x <= sliceX : true))
      .map(p => {
        const offset = p.commit.offset || { x: 0, y: 0, z: 0 }
        const scale = branch === 'all' ? 1 : 0.3
        const seed = parseInt(p.commit.sha.slice(0, 8), 16)
        const jitterScale = branch === 'all' ? 0.2 : 0.05
        const jitterX = (((seed & 0xff) / 255) - 0.5) * jitterScale
        const jitterY = ((((seed >> 8) & 0xff) / 255) - 0.5) * jitterScale
        const jitterZ = ((((seed >> 16) & 0xff) / 255) - 0.5) * jitterScale
        const vec = new THREE.Vector3(
          Math.round(p.x / GRID_X) * GRID_X +
            (branch === 'all' ? offset.x * GRID_X * 0.3 : offset.x * GRID_X * 0.3) +
            jitterX,
          (branch === 'all'
            ? p.yBase + offset.y * 0.3
            : p.yBase + p.typeY * scale + offset.y * scale) + jitterY,
          (branch === 'all'
            ? p.zBase + offset.z * 0.3
            : p.zBase + p.typeZ * scale + offset.z * scale) + jitterZ
        )
        const box =
          branch === 'all'
            ? laneBounds.get(p.commit.branch || 'main')
            : laneBounds.get(branch)
        if (box) box.clampPoint(vec, vec)
        return {
          commit: p.commit,
          x: vec.x,
          y: vec.y,
          z: vec.z,
          size: p.size,
          status: p.status,
          current: p.current
        } as DisplayPos
      })
  }, [positions, branch, view, laneBounds, sliceX])

  const branchOrigins = useMemo(() => {
    const map = new Map<string, { x: number; y: number; z: number }>()
    Object.entries(data).forEach(([b, arr]) => {
      if (b === 'main' || arr.length === 0) return
      const parentSha = arr[0].parents?.[0]?.sha
      const parentPos = parentSha ? posBySha.get(parentSha) : undefined
      if (parentPos) {
        map.set(b, parentPos)
      } else {
        const idx = sorted.findIndex(s => s.sha === arr[0].sha)
        const x = idx * GRID_X - GRID_X
        map.set(b, { x, y: 0, z: 0 })
      }
    })
    return map
  }, [data, posBySha, sorted])

  const selectCommit = async (c: Commit) => {
    setSelectedCommit(c)
    try {
      const r = await fetch(`/api/github/commit?repo=${repo}&sha=${c.sha}`)
      const j = await r.json()
      setSelectedFiles(Array.isArray(j.files) ? j.files : [])
    } catch {
      setSelectedFiles([])
    }
  }

  const selectedPos = branchPositions.get(branch) || { y: 0, z: 0 }
  const pipes: [string, { y: number; z: number }][] =
    branch === 'all'
      ? Array.from(branchPositions.entries())
      : ([[branch, selectedPos]] as [string, { y: number; z: number }][])

  const controlsRef = useRef<any>(null)
  const groupRef = useRef<THREE.Group>(null)
  const [resetKey, setResetKey] = useState(0)

  useEffect(() => {
    const controls = controlsRef.current
    if (!controls) return
    let t: any
    const schedule = () => {
      clearTimeout(t)
      t = setTimeout(() => setResetKey(k => k + 1), 10000)
    }
    controls.addEventListener('start', schedule)
    controls.addEventListener('change', schedule)
    controls.addEventListener('end', schedule)
    schedule()
    return () => {
      controls.removeEventListener('start', schedule)
      controls.removeEventListener('change', schedule)
      controls.removeEventListener('end', schedule)
      clearTimeout(t)
    }
  }, [])

  useEffect(() => {
    const handle = (e: KeyboardEvent) => {
      if (!controlsRef.current) return
      const step = 1
      const dir = new THREE.Vector3()
      switch (e.key) {
        case 'ArrowUp':
          dir.set(0, 0, -1)
          break
        case 'ArrowDown':
          dir.set(0, 0, 1)
          break
        case 'ArrowLeft':
          dir.set(-1, 0, 0)
          break
        case 'ArrowRight':
          dir.set(1, 0, 0)
          break
        default:
          return
      }
      dir.multiplyScalar(step)
      controlsRef.current.target.add(dir)
      controlsRef.current.object.position.add(dir)
      controlsRef.current.update()
    }
    window.addEventListener('keydown', handle)
    return () => window.removeEventListener('keydown', handle)
  }, [])

  function CameraRig({
    target,
    view,
    offset,
    depth,
    range,
    branch,
<<<<<<< HEAD
    resetKey
=======
    slice
>>>>>>> af0e4f1a
  }: {
    target: number
    view: '3d' | 'top' | 'front'
    offset: number
    depth: number
    range?: { start: number; end: number }
    branch: string
<<<<<<< HEAD
    resetKey: number
=======
    slice?: number
>>>>>>> af0e4f1a
  }) {
    const { camera } = useThree()
    const rangeStart = range?.start
    const rangeEnd = range?.end
    useEffect(() => {
      const from = camera.position.clone()
      let to: THREE.Vector3
      let tgt: THREE.Vector3
      if (slice !== undefined) {
        if (view === 'front') {
          to = new THREE.Vector3(slice - 10, offset, depth)
          tgt = new THREE.Vector3(slice, offset, depth)
        } else {
          to = new THREE.Vector3(slice - 10, offset, depth + 20)
          tgt = new THREE.Vector3(slice, offset, depth)
        }
        camera.up.set(0, 1, 0)
      } else if (rangeStart !== undefined && rangeEnd !== undefined) {
        const center = (rangeStart + rangeEnd) / 2
        if (view === 'top') {
          to = new THREE.Vector3(center, 40, 0)
          tgt = new THREE.Vector3(center, 0, 0)
          camera.up.set(0, 0, -1)
        } else if (view === 'front') {
          to = new THREE.Vector3(rangeStart - 10, offset, depth)
          tgt = new THREE.Vector3(rangeEnd, offset, depth)
          camera.up.set(0, 1, 0)
        } else {
          to = new THREE.Vector3(rangeStart - 10, offset, depth + 5)
          tgt = new THREE.Vector3(rangeEnd, offset, depth)
          camera.up.set(0, 1, 0)
        }
      } else {
        if (view === 'top') {
          to = new THREE.Vector3(target / 2, 40, 0)
          tgt = new THREE.Vector3(target / 2, 0, 0)
          camera.up.set(0, 0, -1)
        } else if (view === 'front') {
          to = new THREE.Vector3(-40, offset, depth)
          tgt = new THREE.Vector3(target, offset, depth)
          camera.up.set(0, 1, 0)
        } else {
          to = new THREE.Vector3(-10, offset, depth + 20)
          tgt = new THREE.Vector3(target / 2, offset, depth)
          camera.up.set(0, 1, 0)
        }
      }
      let t = 0
      const anim = () => {
        t += 0.05
        camera.position.lerpVectors(from, to, t)
        controlsRef.current?.target.lerp(tgt, t)
        controlsRef.current?.update()
        if (t < 1) requestAnimationFrame(anim)
      }
      anim()
<<<<<<< HEAD
    }, [view, target, offset, range, branch, camera, resetKey])
=======
    }, [view, target, offset, depth, branch, slice, rangeStart, rangeEnd, camera])
>>>>>>> af0e4f1a
    return null
  }

  function CommitSphere({ p, onSelect }: { p: DisplayPos; onSelect: (c: Commit) => void }) {
    const ref = useRef<THREE.Mesh>(null)
    const [hovered, setHovered] = useState(false)
    const scale = useRef(1)
    const color = useMemo(() => {
      return p.status === 'success'
        ? '#10b981'
        : p.status === 'pending'
        ? '#f59e0b'
        : p.status === 'failure' || p.status === 'error'
        ? '#ef4444'
        : '#6b7280'
    }, [p.status])
    useFrame(({ clock }) => {
      const t = clock.getElapsedTime()
      const target = hovered ? 1.3 : 1
      scale.current = THREE.MathUtils.lerp(scale.current, target, 0.1)
      ref.current?.scale.setScalar(scale.current)
      const mat = ref.current?.material as THREE.MeshBasicMaterial
      if (mat) mat.opacity = 0.6 + Math.sin(t * 3) * 0.2
    })
    return (
      <group position={[p.x, p.y, p.z]}>
        <mesh
          ref={ref}
          onPointerOver={() => setHovered(true)}
          onPointerOut={() => setHovered(false)}
          onClick={() => onSelect(p.commit)}
        >
          <sphereGeometry args={[p.size, 16, 16]} />
          <meshBasicMaterial color={color} wireframe transparent opacity={0.8} />
        </mesh>
        <mesh scale={1.2}>
          <sphereGeometry args={[p.size, 16, 16]} />
          <meshBasicMaterial color={color} transparent opacity={0.2} blending={THREE.AdditiveBlending} />
        </mesh>
        {p.commit.parents && p.commit.parents.length > 1 && (
          <mesh rotation={[Math.PI / 2, 0, 0]}>
            <torusGeometry args={[p.size + 0.05, 0.01, 8, 16]} />
            <meshBasicMaterial color="#fde047" />
          </mesh>
        )}
        {p.current && (
          <>
            <mesh>
              <ringGeometry args={[p.size + 0.02, p.size + 0.04, 32]} />
              <meshBasicMaterial color="#fff" />
            </mesh>
            <Html distanceFactor={50} position={[0, p.size + 0.2, 0]} zIndexRange={[100, 0]}>
              <div className="text-[5px] bg-emerald-600/80 text-white px-1 py-0.5 rounded">WE ARE HERE</div>
            </Html>
          </>
        )}
        {hovered && (
          <Html distanceFactor={30} position={[0, p.size + 0.3, 0]} zIndexRange={[100, 0]}>
            <div className="text-[8px] bg-black/70 text-white px-1 py-0.5 rounded whitespace-nowrap">
              {p.commit.sha.slice(0, 7)} {p.commit.message}
            </div>
          </Html>
        )}
      </group>
    )
  }

  function BranchPipe({
    b,
    curve,
    range,
    offset,
    depth
  }: {
    b: string
    curve: THREE.CatmullRomCurve3
    range: { start: number; end: number }
    offset: number
    depth: number
  }) {
    const matRef = useRef<THREE.MeshPhysicalMaterial>(null)
    const active = hoveredBranch === b
    useFrame(() => {
      if (matRef.current) {
        const target = active ? 0.05 : 0.25
        matRef.current.opacity = THREE.MathUtils.lerp(matRef.current.opacity, target, 0.1)
      }
    })
    const main = b === 'main'
    const color = main ? '#22d3ee' : '#a855f7'
    return (
      <group>
        <mesh raycast={() => null}>
          <tubeGeometry args={[curve, 128, 0.5, 16, false]} />
          <meshPhysicalMaterial
            ref={matRef}
            color={color}
            transparent
            opacity={0.25}
            roughness={0}
            metalness={0}
            transmission={0.9}
            thickness={0.4}
            depthWrite={false}
          />
        </mesh>
        <Line
          points={curve.getPoints(64)}
          color={color}
          lineWidth={2}
          transparent
          opacity={0.8}
          toneMapped={false}
          onPointerOver={() => setHoveredBranch(b)}
          onPointerOut={() => setHoveredBranch(null)}
          onClick={() => setBranch(b)}
        />
        {showLabels && (
          <Html position={[range.start, offset + 0.3, depth]} zIndexRange={[100, 0]}>
            <div className="text-[10px] text-zinc-400 bg-black/60 px-1 rounded">{b}</div>
          </Html>
        )}
      </group>
    )
  }


  return (
    <div className="relative min-h-screen text-zinc-200">
      <HexBackground />
      <div
        className="fixed inset-0 -z-10"
        style={{
          background: 'radial-gradient(circle at 50% 50%, rgba(46,16,101,0.4), rgba(0,0,0,0.9))',
          backgroundSize: '200% 200%',
          animation: 'bgMove 20s ease infinite'
        }}
      />
      <div className="relative z-10 mx-auto max-w-5xl px-6 py-10 space-y-6">
        <h1 className="text-2xl font-semibold tracking-tight">3D Map</h1>
        <p className="text-sm text-zinc-400">Visualize commit history across branches in 3D</p>
        <div className="flex flex-wrap gap-2 w-full max-w-full">
          <input
            value={repo}
            onChange={e => setRepo(e.target.value)}
            placeholder="owner/repo"
            className="px-3 py-2 rounded bg-zinc-900 border border-zinc-800 text-sm max-w-[200px]"
          />
          <select
            value={branch}
            onChange={e => setBranch(e.target.value)}
            className="px-3 py-2 rounded bg-zinc-900 border border-zinc-800 text-sm max-w-[200px]"
          >
            <option value="all">all</option>
            {branches.map(b => (
              <option key={b} value={b}>
                {b}
              </option>
            ))}
          </select>
          <button
            onClick={load}
            className="px-3 py-2 rounded bg-emerald-600 text-sm hover:bg-emerald-500"
          >
            Load
          </button>
          <button
            onClick={() => setView('3d')}
            className={`px-3 py-2 rounded text-sm ${view === '3d' ? 'bg-emerald-600' : 'bg-zinc-800'}`}
          >
            3D
          </button>
          <button
            onClick={() => setView('top')}
            className={`px-3 py-2 rounded text-sm ${view === 'top' ? 'bg-emerald-600' : 'bg-zinc-800'}`}
          >
            Top
          </button>
          <button
            onClick={() => setView('front')}
            className={`px-3 py-2 rounded text-sm ${view === 'front' ? 'bg-emerald-600' : 'bg-zinc-800'}`}
          >
            Front
          </button>
          <button
            onClick={() => {
              setView('front')
              setShowLayers(s => !s)
            }}
            className={`px-3 py-2 rounded text-sm ${showLayers ? 'bg-emerald-600' : 'bg-zinc-800'}`}
          >
            Layers
          </button>
          <button
            onClick={() => setShowLabels(s => !s)}
            className={`px-3 py-2 rounded text-sm ${showLabels ? 'bg-emerald-600' : 'bg-zinc-800'}`}
          >
            Labels
          </button>
          {view === 'front' && branch !== 'all' && (
            <input
              type="range"
              min={0}
              max={100}
              value={time}
              onChange={e => setTime(parseInt(e.target.value))}
              className="w-32"
            />
          )}
        </div>
        <div className="h-[500px] w-full bg-black/40 rounded-xl overflow-hidden relative">
          {loading && (
            <div className="absolute inset-0 z-10 flex items-center justify-center bg-black/60">
              <div className="h-8 w-8 animate-spin rounded-full border-2 border-zinc-600 border-t-emerald-500" />
            </div>
          )}
          {treeReady && (
          <Canvas>
            {view === '3d' ? (
              <PerspectiveCamera makeDefault position={[-10, selectedPos.y, 20]} fov={50} />
            ) : (
              <OrthographicCamera
                makeDefault
                position={view === 'top' ? [0, 40, 0] : [-40, 0, 0]}
                rotation={view === 'top' ? [-Math.PI / 2, 0, 0] : undefined}
                zoom={view === 'front' ? 30 : 40}
              />
            )}
          <OrbitControls
            ref={controlsRef}
            enableRotate={view === '3d'}
            enablePan
            enableZoom={view !== 'front'}
            screenSpacePanning
            minDistance={10}
            maxDistance={500}
            minZoom={5}
            maxZoom={200}
          />
            <CameraRig
              target={displayPositions.length * GRID_X}
              view={view}
              offset={selectedPos.y}
              depth={selectedPos.z}
              range={showLayers ? undefined : branch === 'all' ? undefined : branchRanges.get(branch)}
              branch={branch}
<<<<<<< HEAD
              resetKey={resetKey}
=======
              slice={view === 'front' && branch !== 'all' ? sliceX : undefined}
>>>>>>> af0e4f1a
            />
            <color attach="background" args={[0, 0, 0]} />
            <ambientLight intensity={0.4} />
            <pointLight position={[0, 5, 10]} intensity={1} />
            <EffectComposer>
              <Bloom luminanceThreshold={0.4} intensity={0.8} />
            </EffectComposer>
            <group ref={groupRef}>
              {pipes.map(([b, pos]) => {
                const range = branchRanges.get(b) || { start: 0, end: displayPositions.length * GRID_X }
                const origin = branchOrigins.get(b)
                const offset = pos.y
                const z = pos.z
                const basePoints =
                  b === 'main'
                    ? [
                        new THREE.Vector3(range.start, offset, z),
                        new THREE.Vector3(range.end, offset, z)
                      ]
                    : origin
                    ? [
                        new THREE.Vector3(origin.x, origin.y, origin.z),
                        new THREE.Vector3((origin.x + range.start) / 2, (origin.y + offset) / 2, z),
                        new THREE.Vector3(range.start, offset, z),
                        new THREE.Vector3(range.end, offset, z)
                      ]
                    : [
                        new THREE.Vector3(range.start, offset, z),
                        new THREE.Vector3(range.end, offset, z)
                      ]
                const curve = new THREE.CatmullRomCurve3(basePoints)
                return <BranchPipe key={b} b={b} curve={curve} range={range} offset={offset} depth={z} />
              })}
              {Array.from(branchOrigins.entries()).map(([b, pos]) => (
                <mesh key={`origin-${b}`} position={[pos.x, pos.y, pos.z]}>
                  <sphereGeometry args={[0.3, 8, 8]} />
                  <meshBasicMaterial color="#fde047" />
                </mesh>
              ))}
              {view === 'front' && branch !== 'all' && (
                <mesh
                  position={[sliceX, selectedPos.y, selectedPos.z]}
                  rotation={[0, Math.PI / 2, 0]}
                >
                  <planeGeometry args={[4, 10]} />
                  <meshBasicMaterial color="#ffffff" transparent opacity={0.05} />
                </mesh>
              )}
              {displayPositions.map(p => (
                <CommitSphere key={p.commit.sha} p={p} onSelect={selectCommit} />
              ))}
            </group>
          </Canvas>
          )}
          {view === 'front' && showLayers && (
            <div
              className={`absolute inset-0 pointer-events-none ${
                branch === 'all' ? 'grid-overlay-4' : 'grid-overlay-3'
              }`}
            >
              {(branch === 'all' ? domainLayerLabels : typeLayerLabels).map(l => (
                <span
                  key={l.text}
                  className="absolute text-[10px] text-white/40"
                  style={l.style as React.CSSProperties}
                >
                  {l.text}
                </span>
              ))}
            </div>
          )}
          {view === 'front' && branch !== 'all' && timeFrame && (
            <div className="absolute top-2 left-1/2 -translate-x-1/2 bg-black/60 text-white text-[10px] px-2 py-1 rounded">
              {new Date(timeFrame.start).toLocaleDateString()} - {new Date(timeFrame.end).toLocaleDateString()}
            </div>
          )}
          <>
            <div className="absolute top-2 right-2 text-[10px] space-y-1">
              <div className="flex items-center gap-1"><span className="w-2 h-2 rounded-full bg-[#10b981]"></span>Success</div>
              <div className="flex items-center gap-1"><span className="w-2 h-2 rounded-full bg-[#f59e0b]"></span>Pending</div>
              <div className="flex items-center gap-1"><span className="w-2 h-2 rounded-full bg-[#ef4444]"></span>Failure</div>
              <div className="flex items-center gap-1"><span className="w-2 h-2 rounded-full bg-[#6b7280]"></span>Unknown</div>
            </div>
            <div className="absolute bottom-2 left-2 text-[10px] space-y-1">
              <div className="flex items-center gap-1"><span className="w-4 h-1 bg-[#22d3ee]"></span>Main pipe</div>
              <div className="flex items-center gap-1"><span className="w-4 h-1 bg-[#a855f7]"></span>Branch pipe</div>
            </div>
          </>
          {selectedCommit && (
            <div className="absolute inset-0 bg-black/70 flex items-center justify-center z-50" onClick={closeModal}>
                <div className="bg-zinc-900 p-4 rounded-xl max-h-[80%] w-80 overflow-y-auto" onClick={(e: React.MouseEvent) => e.stopPropagation()}>
                <div className="text-sm font-semibold mb-2">{selectedCommit.message}</div>
                <ul className="space-y-1 text-xs">
                    {selectedFiles.map(
                      (f: {
                        filename: string
                        status: string
                        additions: number
                        deletions: number
                        patch?: string
                      }) => (
                        <li key={f.filename} className="flex justify-between">
                          <span>{f.filename}</span>
                          <span className="text-zinc-500">{f.status}</span>
                        </li>
                      )
                    )}
                </ul>
              </div>
            </div>
          )}
        </div>
        <p className="mt-2 text-xs text-zinc-400">
          Drag to rotate, scroll to zoom, and click a commit sphere for details.
          Matrix layers reveal domain and type matrices when enabled.
        </p>
      </div>
      <style jsx>{`
        @keyframes bgMove {
          0% { background-position: 0 0; }
          50% { background-position: 100% 100%; }
          100% { background-position: 0 0; }
        }
      `}</style>
    </div>
  )
}<|MERGE_RESOLUTION|>--- conflicted
+++ resolved
@@ -442,11 +442,7 @@
     depth,
     range,
     branch,
-<<<<<<< HEAD
-    resetKey
-=======
     slice
->>>>>>> af0e4f1a
   }: {
     target: number
     view: '3d' | 'top' | 'front'
@@ -454,11 +450,7 @@
     depth: number
     range?: { start: number; end: number }
     branch: string
-<<<<<<< HEAD
-    resetKey: number
-=======
     slice?: number
->>>>>>> af0e4f1a
   }) {
     const { camera } = useThree()
     const rangeStart = range?.start
@@ -515,11 +507,7 @@
         if (t < 1) requestAnimationFrame(anim)
       }
       anim()
-<<<<<<< HEAD
-    }, [view, target, offset, range, branch, camera, resetKey])
-=======
     }, [view, target, offset, depth, branch, slice, rangeStart, rangeEnd, camera])
->>>>>>> af0e4f1a
     return null
   }
 
@@ -766,11 +754,7 @@
               depth={selectedPos.z}
               range={showLayers ? undefined : branch === 'all' ? undefined : branchRanges.get(branch)}
               branch={branch}
-<<<<<<< HEAD
-              resetKey={resetKey}
-=======
               slice={view === 'front' && branch !== 'all' ? sliceX : undefined}
->>>>>>> af0e4f1a
             />
             <color attach="background" args={[0, 0, 0]} />
             <ambientLight intensity={0.4} />
