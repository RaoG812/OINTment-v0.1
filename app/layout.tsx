--- conflicted
+++ resolved
@@ -16,7 +16,6 @@
     <html lang="en">
       <body className="min-h-screen bg-black text-zinc-200">
         <header className="border-b border-zinc-800 bg-zinc-900/60 backdrop-blur sticky top-0 z-10">
-<<<<<<< HEAD
           <nav className="mx-auto max-w-7xl flex items-center gap-6 px-6 py-4 text-sm">
             <Link href="/" className="font-semibold tracking-tight">
               OINTment
@@ -37,9 +36,6 @@
               3D Map
             </Link>
           </nav>
-=======
-          <TopNav />
->>>>>>> ff53a079
         </header>
         {children}
       </body>
