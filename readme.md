--- conflicted
+++ resolved
@@ -9,12 +9,12 @@
 npm run dev
 ```
 
-<<<<<<< HEAD
 The home page now links to key interfaces:
 
 - **Upload ZIP / GitHub Repo** &mdash; manual ingestion or GitHub analysis at `/ingest`
 - **View Matrix** &mdash; integration matrix prototype at `/matrix`
 - **Track Commits** &mdash; 3D commit map at `/tracking`
+
 
 `npm test` runs a TypeScript type check.
 
@@ -46,10 +46,3 @@
 The code reference API now searches the entire workspace using `ripgrep`,
 surfacing up to twenty matching lines across TypeScript, JavaScript, and JSON
 files instead of only showing `package.json` entries.
-=======
-The app exposes an Integration Matrix prototype at `/matrix`.
-
-`npm test` runs a TypeScript type check.
-
-*Binary assets such as `.ico` files are intentionally excluded.*
->>>>>>> e34e11a3
