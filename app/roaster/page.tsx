--- conflicted
+++ resolved
@@ -402,14 +402,11 @@
             <div className="text-sm text-zinc-400">AI-powered code critique, assisting in project management</div>
           </div>
         </div>
-<<<<<<< HEAD
-=======
         {ointCreated && (
           <Link href="/toolset" className="text-sm text-zinc-400 underline">
             Apply OINT
           </Link>
         )}
->>>>>>> 4620d448
         <div className="flex flex-wrap items-center gap-8">
           <TemperatureKnob value={level} onChange={setLevel} />
           <div className="flex flex-col gap-2">
